--- conflicted
+++ resolved
@@ -26,11 +26,7 @@
   <parent>
     <groupId>org.apache.jackrabbit</groupId>
     <artifactId>jackrabbit-parent</artifactId>
-<<<<<<< HEAD
-    <version>2.2-SNAPSHOT</version>
-=======
     <version>2.1.0</version>
->>>>>>> 44214840
     <relativePath>../jackrabbit-parent/pom.xml</relativePath>
   </parent>
   <artifactId>jackrabbit-core</artifactId>
@@ -175,48 +171,28 @@
     <dependency>
       <groupId>org.apache.jackrabbit</groupId>
       <artifactId>jackrabbit-api</artifactId>
-<<<<<<< HEAD
-      <version>2.2-SNAPSHOT</version>
-=======
-      <version>2.1.0</version>
->>>>>>> 44214840
+      <version>2.1.0</version>
     </dependency>
     <dependency>
       <groupId>org.apache.jackrabbit</groupId>
       <artifactId>jackrabbit-jcr-commons</artifactId>
-<<<<<<< HEAD
-      <version>2.2-SNAPSHOT</version>
-=======
-      <version>2.1.0</version>
->>>>>>> 44214840
+      <version>2.1.0</version>
     </dependency>
     <dependency>
       <groupId>org.apache.jackrabbit</groupId>
       <artifactId>jackrabbit-spi-commons</artifactId>
-<<<<<<< HEAD
-      <version>2.2-SNAPSHOT</version>
-=======
-      <version>2.1.0</version>
->>>>>>> 44214840
+      <version>2.1.0</version>
     </dependency>
     <dependency>
       <groupId>org.apache.jackrabbit</groupId>
       <artifactId>jackrabbit-spi</artifactId>
-<<<<<<< HEAD
-      <version>2.2-SNAPSHOT</version>
-=======
-      <version>2.1.0</version>
->>>>>>> 44214840
+      <version>2.1.0</version>
       <classifier />
     </dependency>
       <dependency>
       <groupId>org.apache.jackrabbit</groupId>
       <artifactId>jackrabbit-spi</artifactId>
-<<<<<<< HEAD
-      <version>2.2-SNAPSHOT</version>
-=======
-      <version>2.1.0</version>
->>>>>>> 44214840
+      <version>2.1.0</version>
       <classifier>tests</classifier>
       <scope>test</scope>
     </dependency>
@@ -261,11 +237,7 @@
     <dependency>
       <groupId>org.apache.jackrabbit</groupId>
       <artifactId>jackrabbit-jcr-tests</artifactId>
-<<<<<<< HEAD
-      <version>2.2-SNAPSHOT</version>
-=======
-      <version>2.1.0</version>
->>>>>>> 44214840
+      <version>2.1.0</version>
       <optional>true</optional>
     </dependency>
     <dependency>
@@ -279,8 +251,8 @@
       <scope>test</scope>
     </dependency>
     <dependency>
-      <groupId>ch.qos.logback</groupId>
-      <artifactId>logback-classic</artifactId>
+      <groupId>org.slf4j</groupId>
+      <artifactId>slf4j-log4j12</artifactId>
       <scope>test</scope>
     </dependency>
     <dependency>
