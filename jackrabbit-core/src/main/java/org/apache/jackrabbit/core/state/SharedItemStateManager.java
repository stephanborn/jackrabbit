--- conflicted
+++ resolved
@@ -18,6 +18,7 @@
 
 import java.io.PrintStream;
 import java.util.HashMap;
+import java.util.Iterator;
 import java.util.List;
 import java.util.Set;
 
@@ -27,18 +28,17 @@
 import javax.jcr.nodetype.ConstraintViolationException;
 import javax.jcr.nodetype.NoSuchNodeTypeException;
 
+import org.apache.jackrabbit.core.ItemId;
+import org.apache.jackrabbit.core.NodeId;
+import org.apache.jackrabbit.core.PropertyId;
 import org.apache.jackrabbit.core.RepositoryImpl;
 import org.apache.jackrabbit.core.cluster.UpdateEventChannel;
-import org.apache.jackrabbit.core.id.ItemId;
-import org.apache.jackrabbit.core.id.NodeId;
-import org.apache.jackrabbit.core.id.PropertyId;
 import org.apache.jackrabbit.core.nodetype.EffectiveNodeType;
 import org.apache.jackrabbit.core.nodetype.NodeDef;
 import org.apache.jackrabbit.core.nodetype.NodeDefId;
 import org.apache.jackrabbit.core.nodetype.NodeTypeConflictException;
 import org.apache.jackrabbit.core.nodetype.NodeTypeRegistry;
 import org.apache.jackrabbit.core.nodetype.PropDef;
-import org.apache.jackrabbit.core.observation.EventState;
 import org.apache.jackrabbit.core.observation.EventStateCollection;
 import org.apache.jackrabbit.core.observation.EventStateCollectionFactory;
 import org.apache.jackrabbit.core.persistence.PersistenceManager;
@@ -48,6 +48,7 @@
 import org.apache.jackrabbit.core.virtual.VirtualItemStateProvider;
 import org.apache.jackrabbit.spi.Name;
 import org.apache.jackrabbit.spi.commons.name.NameConstants;
+import org.apache.jackrabbit.uuid.UUID;
 import org.slf4j.Logger;
 import org.slf4j.LoggerFactory;
 
@@ -313,13 +314,13 @@
     /**
      * {@inheritDoc}
      */
-    public NodeReferences getNodeReferences(NodeId id)
+    public NodeReferences getNodeReferences(NodeReferencesId id)
             throws NoSuchItemStateException, ItemStateException {
-        ISMLocking.ReadLock readLock = acquireReadLock(id);
+        ISMLocking.ReadLock readLock = acquireReadLock(id.getTargetId());
         try {
             // check persistence manager
             try {
-                return persistMgr.loadReferencesTo(id);
+                return persistMgr.load(id);
             } catch (NoSuchItemStateException e) {
                 // ignore
             }
@@ -343,17 +344,17 @@
     /**
      * {@inheritDoc}
      */
-    public boolean hasNodeReferences(NodeId id) {
+    public boolean hasNodeReferences(NodeReferencesId id) {
         ISMLocking.ReadLock readLock;
         try {
-            readLock = acquireReadLock(id);
+            readLock = acquireReadLock(id.getTargetId());
         } catch (ItemStateException e) {
             return false;
         }
         try {
             // check persistence manager
             try {
-                if (persistMgr.existsReferencesTo(id)) {
+                if (persistMgr.exists(id)) {
                     return true;
                 }
             } catch (ItemStateException e) {
@@ -519,7 +520,7 @@
         /**
          * Map of attributes stored for this update operation.
          */
-        private HashMap<String, Object> attributes;
+        private HashMap attributes;
 
         /**
          * Timestamp when this update was created.
@@ -594,7 +595,8 @@
                  * respective shared item and add the shared items to a
                  * new change log.
                  */
-                for (ItemState state : local.modifiedStates()) {
+                for (Iterator iter = local.modifiedStates(); iter.hasNext();) {
+                    ItemState state = (ItemState) iter.next();
                     state.connect(getItemState(state.getId()));
                     if (state.isStale()) {
                         boolean merged = false;
@@ -650,7 +652,8 @@
 
                     shared.modified(state.getOverlayedState());
                 }
-                for (ItemState state : local.deletedStates()) {
+                for (Iterator iter = local.deletedStates(); iter.hasNext();) {
+                    ItemState state = (ItemState) iter.next();
                     state.connect(getItemState(state.getId()));
                     if (state.isStale()) {
                         String msg = state.getId() + " has been modified externally";
@@ -659,16 +662,18 @@
                     }
                     shared.deleted(state.getOverlayedState());
                 }
-                for (ItemState state : local.addedStates()) {
+                for (Iterator iter = local.addedStates(); iter.hasNext();) {
+                    ItemState state = (ItemState) iter.next();
                     state.connect(createInstance(state));
                     shared.added(state.getOverlayedState());
                 }
 
                 // filter out virtual node references for later processing
                 // (see comment above)
-                for (NodeReferences refs : local.modifiedRefs()) {
+                for (Iterator iter = local.modifiedRefs(); iter.hasNext();) {
+                    NodeReferences refs = (NodeReferences) iter.next();
                     boolean virtual = false;
-                    NodeId id = refs.getTargetId();
+                    NodeId id = refs.getId().getTargetId();
                     for (int i = 0; i < virtualProviders.length; i++) {
                         if (virtualProviders[i].hasItemState(id)) {
                             ChangeLog virtualRefs = virtualNodeReferences[i];
@@ -786,21 +791,24 @@
 
                 local.disconnect();
 
-                for (ItemState state : shared.modifiedStates()) {
+                for (Iterator iter = shared.modifiedStates(); iter.hasNext();) {
+                    ItemState state = (ItemState) iter.next();
                     try {
                         state.copy(loadItemState(state.getId()), false);
                     } catch (ItemStateException e) {
                         state.discard();
                     }
                 }
-                for (ItemState state : shared.deletedStates()) {
+                for (Iterator iter = shared.deletedStates(); iter.hasNext();) {
+                    ItemState state = (ItemState) iter.next();
                     try {
                         state.copy(loadItemState(state.getId()), false);
                     } catch (ItemStateException e) {
                         state.discard();
                     }
                 }
-                for (ItemState state : shared.addedStates()) {
+                for (Iterator iter = shared.addedStates(); iter.hasNext();) {
+                    ItemState state = (ItemState) iter.next();
                     state.discard();
                 }
             } finally {
@@ -816,7 +824,7 @@
          */
         public void setAttribute(String name, Object value) {
             if (attributes == null) {
-                attributes = new HashMap<String, Object>();
+                attributes = new HashMap();
             }
             attributes.put(name, value);
         }
@@ -841,7 +849,7 @@
         /**
          * {@inheritDoc}
          */
-        public List<EventState> getEvents() {
+        public List getEvents() {
             return events.getEvents();
         }
 
@@ -869,12 +877,8 @@
          */
         private void updateReferences() throws ItemStateException {
             // process added REFERENCE properties
-<<<<<<< HEAD
-            for (ItemState state : local.addedStates()) {
-=======
             for (Iterator i = local.addedStates(); i.hasNext();) {
                 ItemState state = (ItemState) i.next();
->>>>>>> cdc4c72d
                 if (!state.isNode()) {
                     // remove refs from the target which have been added externally (JCR-2138)
                     if (hasItemState(state.getId())) {
@@ -886,7 +890,8 @@
             }
 
             // process modified REFERENCE properties
-            for (ItemState state : local.modifiedStates()) {
+            for (Iterator i = local.modifiedStates(); i.hasNext();) {
+                ItemState state = (ItemState) i.next();
                 if (!state.isNode()) {
                     // remove old references from the target
                     removeReferences(getItemState(state.getId()));
@@ -896,8 +901,8 @@
             }
 
             // process removed REFERENCE properties
-            for (ItemState state : local.deletedStates()) {
-                removeReferences(state);
+            for (Iterator i = local.deletedStates(); i.hasNext();) {
+                removeReferences((ItemState) i.next());
             }
         }
 
@@ -906,26 +911,23 @@
             if (property.getType() == PropertyType.REFERENCE) {
                 InternalValue[] values = property.getValues();
                 for (int i = 0; values != null && i < values.length; i++) {
-<<<<<<< HEAD
-                    addReference(property.getPropertyId(), values[i].getNodeId());
-=======
                     addReference(property.getPropertyId(), values[i].getUUID());
->>>>>>> cdc4c72d
-                }
-            }
-        }
-
-        private void addReference(PropertyId id, NodeId target)
+                }
+            }
+        }
+
+        private void addReference(PropertyId id, UUID uuid)
                 throws ItemStateException {
+            NodeReferencesId refsId = new NodeReferencesId(uuid);
             if (virtualProvider == null
-                    || !virtualProvider.hasNodeReferences(target)) {
+                    || !virtualProvider.hasNodeReferences(refsId)) {
                 // get or create the references instance
-                NodeReferences refs = local.getReferencesTo(target);
+                NodeReferences refs = local.get(refsId);
                 if (refs == null) {
-                    if (hasNodeReferences(target)) {
-                        refs = getNodeReferences(target);
+                    if (hasNodeReferences(refsId)) {
+                        refs = getNodeReferences(refsId);
                     } else {
-                        refs = new NodeReferences(target);
+                        refs = new NodeReferences(refsId);
                     }
                 }
                 // add reference
@@ -943,21 +945,22 @@
                     InternalValue[] values = property.getValues();
                     for (int i = 0; values != null && i < values.length; i++) {
                         removeReference(
-                                property.getPropertyId(), values[i].getNodeId());
+                                property.getPropertyId(), values[i].getUUID());
                     }
                 }
             }
         }
 
-        private void removeReference(PropertyId id, NodeId target)
+        private void removeReference(PropertyId id, UUID uuid)
                 throws ItemStateException {
+            NodeReferencesId refsId = new NodeReferencesId(uuid);
             if (virtualProvider == null
-                    || !virtualProvider.hasNodeReferences(target)) {
+                    || !virtualProvider.hasNodeReferences(refsId)) {
                 // either get node references from change log or load from
                 // persistence manager
-                NodeReferences refs = local.getReferencesTo(target);
-                if (refs == null && hasNodeReferences(target)) {
-                    refs = getNodeReferences(target);
+                NodeReferences refs = local.get(refsId);
+                if (refs == null && hasNodeReferences(refsId)) {
+                    refs = getNodeReferences(refsId);
                 }
                 if (refs != null) {
                     // remove reference
@@ -985,24 +988,25 @@
                 throws ReferentialIntegrityException, ItemStateException {
 
             // check whether removed referenceable nodes are still being referenced
-            for (ItemState state : local.deletedStates()) {
+            for (Iterator iter = local.deletedStates(); iter.hasNext();) {
+                ItemState state = (ItemState) iter.next();
                 if (state.isNode()) {
                     NodeState node = (NodeState) state;
                     if (isReferenceable(node)) {
-                        NodeId targetId = node.getNodeId();
+                        NodeReferencesId refsId = new NodeReferencesId(node.getNodeId());
                         // either get node references from change log or
                         // load from persistence manager
-                        NodeReferences refs = local.getReferencesTo(targetId);
+                        NodeReferences refs = local.get(refsId);
                         if (refs == null) {
-                            if (!hasNodeReferences(targetId)) {
+                            if (!hasNodeReferences(refsId)) {
                                 continue;
                             }
-                            refs = getNodeReferences(targetId);
+                            refs = getNodeReferences(refsId);
                         }
                         // in some versioning operations (such as restore) a node
                         // may actually be deleted and then again added with the
                         // same UUID, i.e. the node is still referenceable.
-                        if (refs.hasReferences() && !local.has(targetId)) {
+                        if (refs.hasReferences() && !local.has(node.getNodeId())) {
                             String msg = node.getNodeId()
                                     + ": the node cannot be removed because it is still being referenced.";
                             log.debug(msg);
@@ -1013,12 +1017,13 @@
             }
 
             // check whether targets of modified node references exist
-            for (NodeReferences refs : local.modifiedRefs()) {
+            for (Iterator iter = local.modifiedRefs(); iter.hasNext();) {
+                NodeReferences refs = (NodeReferences) iter.next();
+                NodeId id = refs.getTargetId();
                 // no need to check existence of target if there are no references
                 if (refs.hasReferences()) {
                     // please note:
                     // virtual providers are indirectly checked via 'hasItemState()'
-                    NodeId id = refs.getTargetId();
                     if (!local.has(id) && !hasItemState(id)) {
                         String msg = "Target node " + id
                                 + " of REFERENCE property does not exist";
@@ -1041,7 +1046,7 @@
         private boolean isReferenceable(NodeState state) throws ItemStateException {
             // shortcut: check some well known built-in types first
             Name primary = state.getNodeTypeName();
-            Set<Name> mixins = state.getMixinTypeNames();
+            Set mixins = state.getMixinTypeNames();
             if (mixins.contains(NameConstants.MIX_REFERENCEABLE)
                     || mixins.contains(NameConstants.MIX_VERSIONABLE)
                     || primary.equals(NameConstants.NT_RESOURCE)) {
@@ -1171,7 +1176,9 @@
         // Build a copy of the external change log, consisting of shared
         // states we have in our cache. Inform listeners about this
         // change.
-        for (ItemState state : external.modifiedStates()) {
+        Iterator modifiedStates = external.modifiedStates();
+        while (modifiedStates.hasNext()) {
+            ItemState state = (ItemState) modifiedStates.next();
             state = cache.retrieve(state.getId());
             if (state != null) {
                 try {
@@ -1191,7 +1198,9 @@
                 }
             }
         }
-        for (ItemState state : external.deletedStates()) {
+        Iterator deletedStates = external.deletedStates();
+        while (deletedStates.hasNext()) {
+            ItemState state = (ItemState) deletedStates.next();
             state = cache.retrieve(state.getId());
             if (state != null) {
                 shared.deleted(state);
