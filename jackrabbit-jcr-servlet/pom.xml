--- conflicted
+++ resolved
@@ -22,11 +22,7 @@
   <parent>
     <groupId>org.apache.jackrabbit</groupId>
     <artifactId>jackrabbit-parent</artifactId>
-<<<<<<< HEAD
-    <version>2.2-SNAPSHOT</version>
-=======
     <version>2.1.0</version>
->>>>>>> 44214840
     <relativePath>../jackrabbit-parent/pom.xml</relativePath>
   </parent>
 
@@ -52,30 +48,18 @@
     <dependency>
       <groupId>org.apache.jackrabbit</groupId>
       <artifactId>jackrabbit-jcr-commons</artifactId>
-<<<<<<< HEAD
-      <version>2.2-SNAPSHOT</version>
-=======
       <version>2.1.0</version>
->>>>>>> 44214840
     </dependency>
     <dependency>
       <groupId>org.apache.jackrabbit</groupId>
       <artifactId>jackrabbit-jcr-rmi</artifactId>
-<<<<<<< HEAD
-      <version>2.2-SNAPSHOT</version>
-=======
       <version>2.1.0</version>
->>>>>>> 44214840
       <optional>true</optional>
     </dependency>
     <dependency>
       <groupId>org.apache.jackrabbit</groupId>
       <artifactId>jackrabbit-core</artifactId>
-<<<<<<< HEAD
-      <version>2.2-SNAPSHOT</version>
-=======
       <version>2.1.0</version>
->>>>>>> 44214840
       <optional>true</optional>
     </dependency>
   </dependencies>
