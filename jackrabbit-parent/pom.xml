--- conflicted
+++ resolved
@@ -32,11 +32,7 @@
 
   <artifactId>jackrabbit-parent</artifactId>
   <name>Jackrabbit Parent POM</name>
-<<<<<<< HEAD
-  <version>2.2-SNAPSHOT</version>
-=======
   <version>2.1.1</version>
->>>>>>> 3ace887b
   <packaging>pom</packaging>
   <issueManagement>
     <system>Jira</system>
@@ -44,10 +40,9 @@
   </issueManagement>
 
   <properties>
-    <slf4j.version>1.5.11</slf4j.version>
-    <logback.version>0.9.20</logback.version>
+    <slf4j.version>1.5.8</slf4j.version>
     <jetty.version>6.1.22</jetty.version>
-    <tika.version>0.7</tika.version>
+    <tika.version>0.6</tika.version>
   </properties>
 
   <build>
@@ -237,13 +232,13 @@
       </dependency>
       <dependency>
         <groupId>org.slf4j</groupId>
+        <artifactId>slf4j-log4j12</artifactId>
+        <version>${slf4j.version}</version>
+      </dependency>
+      <dependency>
+        <groupId>org.slf4j</groupId>
         <artifactId>jcl-over-slf4j</artifactId>
         <version>${slf4j.version}</version>
-      </dependency>
-      <dependency>
-        <groupId>ch.qos.logback</groupId>
-        <artifactId>logback-classic</artifactId>
-        <version>${logback.version}</version>
       </dependency>
       <dependency>
         <groupId>commons-httpclient</groupId>
@@ -309,6 +304,11 @@
         <version>${jetty.version}</version>
       </dependency>
       <dependency>
+        <groupId>xerces</groupId>
+        <artifactId>xercesImpl</artifactId>
+        <version>2.9.0</version>
+      </dependency>
+      <dependency>
         <groupId>cglib</groupId>
         <artifactId>cglib</artifactId>
         <version>2.1_3</version>
