/*
 * Licensed to the Apache Software Foundation (ASF) under one or more
 * contributor license agreements.  See the NOTICE file distributed with
 * this work for additional information regarding copyright ownership.
 * The ASF licenses this file to You under the Apache License, Version 2.0
 * (the "License"); you may not use this file except in compliance with
 * the License.  You may obtain a copy of the License at
 *
 *      http://www.apache.org/licenses/LICENSE-2.0
 *
 * Unless required by applicable law or agreed to in writing, software
 * distributed under the License is distributed on an "AS IS" BASIS,
 * WITHOUT WARRANTIES OR CONDITIONS OF ANY KIND, either express or implied.
 * See the License for the specific language governing permissions and
 * limitations under the License.
 */
package org.apache.jackrabbit.spi2davex;

import org.apache.commons.httpclient.HttpClient;
import org.apache.commons.httpclient.HttpException;
import org.apache.commons.httpclient.HttpMethod;
import org.apache.commons.httpclient.methods.RequestEntity;
import org.apache.commons.httpclient.methods.multipart.FilePart;
import org.apache.commons.httpclient.methods.multipart.MultipartRequestEntity;
import org.apache.commons.httpclient.methods.multipart.Part;
import org.apache.commons.httpclient.methods.multipart.PartBase;
import org.apache.commons.httpclient.methods.multipart.StringPart;
import org.apache.jackrabbit.commons.json.JsonParser;
import org.apache.jackrabbit.commons.json.JsonUtil;
import org.apache.jackrabbit.JcrConstants;
import org.apache.jackrabbit.spi.Batch;
import org.apache.jackrabbit.spi.ItemId;
import org.apache.jackrabbit.spi.Name;
import org.apache.jackrabbit.spi.NodeId;
import org.apache.jackrabbit.spi.Path;
import org.apache.jackrabbit.spi.PropertyId;
import org.apache.jackrabbit.spi.QValue;
import org.apache.jackrabbit.spi.RepositoryService;
import org.apache.jackrabbit.spi.SessionInfo;
import org.apache.jackrabbit.spi.commons.conversion.NamePathResolver;
import org.apache.jackrabbit.spi.commons.conversion.PathResolver;
import org.apache.jackrabbit.spi.commons.identifier.IdFactoryImpl;
import org.apache.jackrabbit.spi.commons.name.NameFactoryImpl;
import org.apache.jackrabbit.spi.commons.name.PathBuilder;
import org.apache.jackrabbit.spi.commons.name.PathFactoryImpl;
import org.apache.jackrabbit.spi.commons.name.NameConstants;
import org.apache.jackrabbit.spi2dav.ExceptionConverter;
import org.apache.jackrabbit.util.Text;
import org.apache.jackrabbit.webdav.DavException;
import org.apache.jackrabbit.webdav.DavServletResponse;
import org.apache.jackrabbit.webdav.header.IfHeader;
import org.apache.jackrabbit.webdav.jcr.ItemResourceConstants;
import org.apache.jackrabbit.webdav.jcr.JcrValueType;
import org.slf4j.Logger;
import org.slf4j.LoggerFactory;

import javax.jcr.Credentials;
import javax.jcr.ItemNotFoundException;
import javax.jcr.NamespaceException;
import javax.jcr.PropertyType;
import javax.jcr.RepositoryException;
import java.io.IOException;
import java.io.StringWriter;
import java.util.ArrayList;
import java.util.HashMap;
import java.util.Iterator;
import java.util.List;
import java.util.Map;

/**
 * <code>RepositoryServiceImpl</code>...
 */
public class RepositoryServiceImpl extends org.apache.jackrabbit.spi2dav.RepositoryServiceImpl {

    private static Logger log = LoggerFactory.getLogger(RepositoryServiceImpl.class);

    private static final String PARAM_DIFF = ":diff";
    private static final String PARAM_COPY = ":copy";
    private static final String PARAM_CLONE = ":clone";

    private static final char SYMBOL_ADD_NODE = '+';
    private static final char SYMBOL_MOVE = '>';
    private static final char SYMBOL_REMOVE = '-';
    private static final char SYMBOL_SET_PROPERTY = '^';

    private static final String ORDER_POSITION_LAST = "#last";
    private static final String ORDER_POSITION_BEFORE = "#before";

    private static final String DEFAULT_CHARSET = "UTF-8";

    /**
     * base uri to the extended jcr-server that can handle the GET and POST
     * (or PATCH) requests sent by this service implementation.
     */
    private final String jcrServerURI;

    /**
     * the name of the default workspace or <code>null</code>.
     * NOTE: with JCR-1842 the RepositoryConfiguration doesn't provide the
     * default workspace name any more. In order to provide backwards
     * compatibility with jcr-server &lt; 1.5.0 the workspace name can be
     * passed to the RepositoryService implementation.
     */
    private final String defaultWorkspaceName;

    /**
     * The configuration map used to determine the maximal depth of child
     * items to be accessed upon a call to {@link #getNodeInfo(SessionInfo, NodeId)}.
     */
    private final BatchReadConfig batchReadConfig;

    private final Map qvFactories = new HashMap();

    public RepositoryServiceImpl(String jcrServerURI, BatchReadConfig batchReadConfig) throws RepositoryException {
        this(jcrServerURI, null, batchReadConfig);
    }

    public RepositoryServiceImpl(String jcrServerURI, String defaultWorkspaceName, BatchReadConfig batchReadConfig) throws RepositoryException {
        super(jcrServerURI, IdFactoryImpl.getInstance(), NameFactoryImpl.getInstance(), PathFactoryImpl.getInstance(), new QValueFactoryImpl());

        this.jcrServerURI = jcrServerURI.endsWith("/") ? jcrServerURI : jcrServerURI + "/";
        this.defaultWorkspaceName = defaultWorkspaceName;
        if (batchReadConfig == null) {
            this.batchReadConfig = new BatchReadConfig() {
                public int getDepth(Path path, PathResolver resolver)
                        throws NamespaceException {
                    return 0;
                }
            };
        } else {
            this.batchReadConfig = batchReadConfig;
        }
    }

    private Path getPath(ItemId itemId, SessionInfo sessionInfo) throws RepositoryException {
        if (itemId.denotesNode()) {
            Path p = itemId.getPath();
            String uid = itemId.getUniqueID();
            if (uid == null) {
                return p;
            } else {
                NamePathResolver resolver = getNamePathResolver(sessionInfo);
                String uri = super.getItemUri(itemId, sessionInfo);
                String rootUri = getRootURI(sessionInfo);
                String jcrPath;
                if (uri.startsWith(rootUri)) {
                    jcrPath = uri.substring(rootUri.length());
                } else {
                    log.warn("ItemURI " + uri + " doesn't start with rootURI (" + rootUri + ").");
                    // fallback:
                    // calculated uri does not start with the rootURI
                    // -> search /jcr:root and start substring behind.
                    String rootSegment = Text.escapePath(ItemResourceConstants.ROOT_ITEM_RESOURCEPATH);
                    jcrPath = uri.substring(uri.indexOf(rootSegment) + rootSegment.length());
                }
                jcrPath = Text.unescape(jcrPath);
                return resolver.getQPath(jcrPath);
            }
        } else {
            PropertyId pId = (PropertyId) itemId;
            Path parentPath = getPath(pId.getParentId(), sessionInfo);
            return getPathFactory().create(parentPath, pId.getName(), true);
        }
    }

    private String getURI(Path path, SessionInfo sessionInfo) throws RepositoryException {
        StringBuffer sb = new StringBuffer(getRootURI(sessionInfo));
        String jcrPath = getNamePathResolver(sessionInfo).getJCRPath(path);
        sb.append(Text.escapePath(jcrPath));
        return sb.toString();
    }

    private String getURI(ItemId itemId, SessionInfo sessionInfo) throws RepositoryException {
        Path p = getPath(itemId, sessionInfo);
        if (p == null) {
            return super.getItemUri(itemId, sessionInfo);
        } else {
            return getURI(p, sessionInfo);
        }
    }

    private String getRootURI(SessionInfo sessionInfo) {
        StringBuffer sb = new StringBuffer(getWorkspaceURI(sessionInfo));
        sb.append(Text.escapePath(ItemResourceConstants.ROOT_ITEM_RESOURCEPATH));
        return sb.toString();
    }

    private String getWorkspaceURI(SessionInfo sessionInfo) {
        StringBuffer sb = new StringBuffer();
        sb.append(jcrServerURI);
        sb.append(Text.escape(sessionInfo.getWorkspaceName()));
        return sb.toString();
    }

     /**
     * @see RepositoryService#getQValueFactory()
     */
    public QValueFactoryImpl getQValueFactory(SessionInfo sessionInfo) throws RepositoryException {
         QValueFactoryImpl qv;
         if (qvFactories.containsKey(sessionInfo)) {
             qv = (QValueFactoryImpl) qvFactories.get(sessionInfo);
         } else {
             ValueLoader loader = new ValueLoader(getClient(sessionInfo));
             qv = new QValueFactoryImpl(getNamePathResolver(sessionInfo), loader);
             qvFactories.put(sessionInfo, qv);
         }
         return qv;
     }

    //--------------------------------------------------< RepositoryService >---

    // exists && getPropertyInfo -> to be done
    // getNodeInfo: omitted for requires list of 'references'

    /**
     * If the specified <code>workspaceName</code> the default workspace name
     * is used for backwards compatibility with jackrabbit-jcr-server &lt; 1.5.0
     *
     * @see RepositoryService#obtain(Credentials, String)
     */
    public SessionInfo obtain(Credentials credentials, String workspaceName)
            throws  RepositoryException {
        // for backwards compatibility with jcr-server < 1.5.0
        String wspName = (workspaceName == null) ? defaultWorkspaceName : workspaceName;
        return super.obtain(credentials, wspName);
    }

    /**
     * If the specified <code>workspaceName</code> the default workspace name
     * is used for backwards compatibility with jackrabbit-jcr-server &lt; 1.5.0
     *
     * @see RepositoryService#obtain(SessionInfo, String)
     */
    public SessionInfo obtain(SessionInfo sessionInfo, String workspaceName)
            throws RepositoryException {
        // for backwards compatibility with jcr-server < 1.5.0
        String wspName = (workspaceName == null) ? defaultWorkspaceName : workspaceName;
        return super.obtain(sessionInfo, wspName);
    }

    /**
     * @see RepositoryService#dispose(SessionInfo)
     */
    public void dispose(SessionInfo sessionInfo) throws RepositoryException {
        super.dispose(sessionInfo);
        // remove the qvalue factory created for the given SessionInfo from the
        // map of valuefactories.
        qvFactories.remove(sessionInfo);
    }

    /**
     * @see RepositoryService#getItemInfos(SessionInfo, NodeId)
     */
    public Iterator getItemInfos(SessionInfo sessionInfo, NodeId nodeId) throws ItemNotFoundException, RepositoryException {
        Path path = getPath(nodeId, sessionInfo);
        String uri = getURI(path, sessionInfo);
        int depth = batchReadConfig.getDepth(path, this.getNamePathResolver(sessionInfo));

        GetMethod method = new GetMethod(uri + "." + depth + ".json");
        try {
            int statusCode = getClient(sessionInfo).executeMethod(method);
            if (statusCode == DavServletResponse.SC_OK) {
                if (method.getResponseContentLength() == 0) {
                    // no json response -> no such node on the server
                    throw new ItemNotFoundException("No such node " + nodeId);
                }

                NamePathResolver resolver = getNamePathResolver(sessionInfo);
                NodeInfoImpl nInfo = new NodeInfoImpl(nodeId, path);

                ItemInfoJsonHandler handler = new ItemInfoJsonHandler(resolver, nInfo, getRootURI(sessionInfo), getQValueFactory(sessionInfo), getPathFactory(), getIdFactory());
                JsonParser ps = new JsonParser(handler);
                ps.parse(method.getResponseBodyAsStream(), method.getResponseCharSet());

                Iterator it = handler.getItemInfos();
                if (!it.hasNext()) {
                    throw new ItemNotFoundException("No such node " + uri);
                }
                return handler.getItemInfos();
            } else {
                throw ExceptionConverter.generate(new DavException(statusCode, "Unable to retrieve NodeInfo for " + uri), method);
            }
        } catch (HttpException e) {
            throw ExceptionConverter.generate(new DavException(method.getStatusCode(), "Unable to retrieve NodeInfo for " + uri));
        } catch (IOException e) {
            log.error("Internal error while retrieving NodeInfo.",e);
            throw new RepositoryException(e.getMessage());
        } finally {
            method.releaseConnection();
        }
    }

    public Batch createBatch(SessionInfo sessionInfo, ItemId itemId) throws RepositoryException {
        return new BatchImpl(itemId, sessionInfo);
    }

    public void submit(Batch batch) throws RepositoryException {
        if (!(batch instanceof BatchImpl)) {
            throw new RepositoryException("Unknown Batch implementation.");
        }
        BatchImpl batchImpl = (BatchImpl) batch;
        try {
            if (!batchImpl.isEmpty()) {
                batchImpl.start();
            }
        } finally {
            batchImpl.dispose();
        }
    }

    public void copy(SessionInfo sessionInfo, String srcWorkspaceName, NodeId srcNodeId, NodeId destParentNodeId, Name destName) throws RepositoryException {
        if (srcWorkspaceName.equals(sessionInfo.getWorkspaceName())) {
            super.copy(sessionInfo, srcWorkspaceName, srcNodeId, destParentNodeId, destName);
            return;
        }
        PostMethod method = null;
        try {
            method = new PostMethod(getWorkspaceURI(sessionInfo));
            NamePathResolver resolver = getNamePathResolver(sessionInfo);

            StringBuffer args = new StringBuffer();
            args.append(srcWorkspaceName);
            args.append(",");
            args.append(resolver.getJCRPath(getPath(srcNodeId, sessionInfo)));
            args.append(",");
            String destParentPath = resolver.getJCRPath(getPath(destParentNodeId, sessionInfo));
            String destPath = (destParentPath.endsWith("/") ?
                    destParentPath + resolver.getJCRName(destName) :
                    destParentPath + "/" + resolver.getJCRName(destName));
            args.append(destPath);

            method.addParameter(PARAM_COPY, args.toString());
            addIfHeader(sessionInfo, method);
            getClient(sessionInfo).executeMethod(method);

            method.checkSuccess();
        } catch (IOException e) {
            throw new RepositoryException(e);
        } catch (DavException e) {
            throw ExceptionConverter.generate(e);
        } finally {
            if (method != null) {
                method.releaseConnection();
            }
        }
    }

    public void clone(SessionInfo sessionInfo, String srcWorkspaceName, NodeId srcNodeId, NodeId destParentNodeId, Name destName, boolean removeExisting) throws RepositoryException {
        PostMethod method = null;
        try {
            method = new PostMethod(getWorkspaceURI(sessionInfo));

            NamePathResolver resolver = getNamePathResolver(sessionInfo);
            StringBuffer args = new StringBuffer();
            args.append(srcWorkspaceName);
            args.append(",");
            args.append(resolver.getJCRPath(getPath(srcNodeId, sessionInfo)));
            args.append(",");
            String destParentPath = resolver.getJCRPath(getPath(destParentNodeId, sessionInfo));
            String destPath = (destParentPath.endsWith("/") ?
                    destParentPath + resolver.getJCRName(destName) :
                    destParentPath + "/" + resolver.getJCRName(destName));
            args.append(destPath);
            args.append(",");
            args.append(Boolean.toString(removeExisting));

            method.addParameter(PARAM_CLONE, args.toString());
            addIfHeader(sessionInfo, method);
            getClient(sessionInfo).executeMethod(method);

            method.checkSuccess();

        } catch (IOException e) {
            throw new RepositoryException(e);
        } catch (DavException e) {
            throw ExceptionConverter.generate(e);
        } finally {
            if (method != null) {
                method.releaseConnection();
            }
        }
    }

    private static void addIfHeader(SessionInfo sInfo, HttpMethod method) {
        try {
            String[] locktokens = sInfo.getLockTokens();
            if (locktokens != null && locktokens.length > 0) {
                IfHeader ifH = new IfHeader(locktokens);
                method.setRequestHeader(ifH.getHeaderName(), ifH.getHeaderValue());
            }
        } catch (RepositoryException e) {
            // should never get here
            log.error("Unable to retrieve lock tokens: omitted from request header.");
        }
    }

    //--------------------------------------------------------------------------

    private class BatchImpl implements Batch {

        private final ItemId targetId;
        private final SessionInfo sessionInfo;
        private final List parts;
        private final List diff;
        /*
          If this batch needs to remove multiple same-name-siblings starting
          from lower index, the index of the following siblings must be reset
          in order to avoid PathNotFoundException.
        */
        private final Map removed = new HashMap();

        private PostMethod method; // TODO: use PATCH request instead.
        private boolean isConsumed;

        private BatchImpl(ItemId targetId, SessionInfo sessionInfo) {
            this.targetId = targetId;
            this.sessionInfo = sessionInfo;
            parts = new ArrayList();
            diff = new ArrayList();
        }

        private void start() throws RepositoryException {
            checkConsumed();

            // add locktokens
            addIfHeader(sessionInfo, method);

            // insert the content of 'batchMap' part containing the ordered list
            // of methods to be executed:
            StringBuffer buf = new StringBuffer();
            for (Iterator it = diff.iterator(); it.hasNext();) {
                buf.append(it.next().toString());
                if (it.hasNext()) {
                    buf.append("\r");
                }
            }

            if (parts.isEmpty()) {
                // only a diff part. no multipart required.
                method.addParameter(PARAM_DIFF, buf.toString());
            } else {
                // other parts are present -> add the diff part
                addPart(PARAM_DIFF, buf.toString());
                // ... and create multipart-entity (and set it to method)
                Part[] partArr = (Part[]) parts.toArray(new Part[parts.size()]);
                RequestEntity entity = new MultipartRequestEntity(partArr, method.getParams());
                method.setRequestEntity(entity);
            }

            HttpClient client = getClient(sessionInfo);
            try {
                client.executeMethod(method);
                method.checkSuccess();
            }  catch (IOException e) {
                throw new RepositoryException(e);
            } catch (DavException e) {
                throw ExceptionConverter.generate(e);
            } finally {
                method.releaseConnection();
            }
        }

        private void dispose() {
            method = null;
            isConsumed = true;
        }

        private void checkConsumed() {
            if (isConsumed) {
                throw new IllegalStateException("Batch has already been consumed.");
            }
        }

        private boolean isEmpty() {
            return method == null;
        }

        private void assertMethod() throws RepositoryException {
            if (method == null) {
                String uri = getURI(targetId, sessionInfo);
                method = new PostMethod(uri);
                // ship lock-tokens as if-header to cirvumvent problems with
                // locks created by this session.
                String[] locktokens = sessionInfo.getLockTokens();
                if (locktokens != null && locktokens.length > 0) {
                    IfHeader ifH = new IfHeader(locktokens);
                    method.setRequestHeader(ifH.getHeaderName(), ifH.getHeaderValue());
                }
            }
        }

        //----------------------------------------------------------< Batch >---
        /**
         * @inheritDoc
         */
        public void addNode(NodeId parentId, Name nodeName, Name nodetypeName,
                            String uuid) throws RepositoryException {
            assertMethod();

            NamePathResolver resolver = getNamePathResolver(sessionInfo);
            Path p = getPathFactory().create(getPath(parentId, sessionInfo), nodeName, true);
            String jcrPath = resolver.getJCRPath(p);

            StringWriter wr = new StringWriter();
            wr.write('{');
            wr.write(getJsonKey(JcrConstants.JCR_PRIMARYTYPE));
            wr.write(JsonUtil.getJsonString(getNamePathResolver(sessionInfo).getJCRName(nodetypeName)));
            if (uuid != null) {
                wr.write(',');
                wr.write(getJsonKey(JcrConstants.JCR_UUID));
                wr.write(JsonUtil.getJsonString(uuid));
            }
            wr.write('}');
            appendDiff(SYMBOL_ADD_NODE, jcrPath, wr.toString());
        }

        /**
         * @inheritDoc
         */
        public void addProperty(NodeId parentId, Name propertyName, QValue value) throws RepositoryException {
            assertMethod();
            Path p = getPathFactory().create(getPath(parentId, sessionInfo), propertyName, true);
            setProperty(p, value);
        }

        /**
         * @inheritDoc
         */
        public void addProperty(NodeId parentId, Name propertyName, QValue[] values) throws RepositoryException {
            assertMethod();
            Path p = getPathFactory().create(getPath(parentId, sessionInfo), propertyName, true);
            setProperty(p, values);
        }

        /**
         * @inheritDoc
         */
        public void setValue(PropertyId propertyId, QValue value) throws RepositoryException {
            assertMethod();
            setProperty(getPath(propertyId, sessionInfo), value);
        }

        /**
         * @inheritDoc
         */
        public void setValue(PropertyId propertyId, QValue[] values) throws RepositoryException {
            assertMethod();
            Path p = getPath(propertyId, sessionInfo);
            setProperty(p, values);
        }

        /**
         * @inheritDoc
         */
        public void remove(ItemId itemId) throws RepositoryException {
            assertMethod();

            Path rmPath = getPath(itemId, sessionInfo);
            if (itemId.denotesNode()) {
                rmPath = calcRemovePath(rmPath);
            }
            String rmJcrPath = getNamePathResolver(sessionInfo).getJCRPath(rmPath);
            appendDiff(SYMBOL_REMOVE, rmJcrPath, null);
        }

        /**
         * @inheritDoc
         */
        public void reorderNodes(NodeId parentId, NodeId srcNodeId, NodeId beforeNodeId) throws RepositoryException {
            assertMethod();

            // TODO: multiple reorder of SNS nodes requires readjustment of path -> see remove()
            String srcPath = getNamePathResolver(sessionInfo).getJCRPath(getPath(srcNodeId, sessionInfo));

            StringBuffer val = new StringBuffer();
            if (beforeNodeId != null) {
                Path beforePath = getPath(beforeNodeId, sessionInfo);
                String beforeJcrPath = getNamePathResolver(sessionInfo).getJCRPath(beforePath);
                val.append(Text.getName(beforeJcrPath));
                val.append(ORDER_POSITION_BEFORE);
            } else {
                val.append(ORDER_POSITION_LAST);
            }
            appendDiff(SYMBOL_MOVE, srcPath, val.toString());
        }

        /**
         * @inheritDoc
         */
        public void setMixins(NodeId nodeId, Name[] mixinNodeTypeNames) throws RepositoryException {
            assertMethod();

            NamePathResolver resolver = getNamePathResolver(sessionInfo);
            QValue[] vs = new QValue[mixinNodeTypeNames.length];
            for (int i = 0; i < mixinNodeTypeNames.length; i++) {
                vs[i] = getQValueFactory(sessionInfo).create(mixinNodeTypeNames[i]);
            }
            addProperty(nodeId, NameConstants.JCR_MIXINTYPES, vs);
<<<<<<< HEAD
        }

        /**
         * @inheritDoc
         */
        public void setPrimaryType(NodeId nodeId, Name primaryNodeTypeName) throws RepositoryException {
            assertMethod();

            NamePathResolver resolver = getNamePathResolver(sessionInfo);
            QValue v = getQValueFactory(sessionInfo).create(primaryNodeTypeName);
            addProperty(nodeId, NameConstants.JCR_PRIMARYTYPE, v);
=======
>>>>>>> cdc4c72d
        }

        /**
         * @inheritDoc
         */
        public void move(NodeId srcNodeId, NodeId destParentNodeId, Name destName) throws RepositoryException {
            assertMethod();

            String srcPath = getNamePathResolver(sessionInfo).getJCRPath(getPath(srcNodeId, sessionInfo));
            Path destPath = getPathFactory().create(getPath(destParentNodeId, sessionInfo), destName, true);
            String destJcrPath = getNamePathResolver(sessionInfo).getJCRPath(destPath);

            appendDiff(SYMBOL_MOVE, srcPath, destJcrPath);
        }

        /**
         *
         * @param symbol
         * @param targetPath
         * @param value
         */
        private void appendDiff(char symbol, String targetPath, String value) {
            StringBuffer bf = new StringBuffer();
            bf.append(symbol).append(targetPath).append(" : ");
            if (value != null) {
                bf.append(value);
            }
            diff.add(bf.toString());
        }

        /**
         *
         * @param propPath
         * @param value
         * @throws RepositoryException
         */
        private void setProperty(Path propPath, QValue value) throws RepositoryException {
            NamePathResolver resolver = getNamePathResolver(sessionInfo);
            String jcrPropPath = resolver.getJCRPath(propPath);
            clearPreviousSetProperty(jcrPropPath);

            String strValue = getJsonString(value);
            appendDiff(SYMBOL_SET_PROPERTY, jcrPropPath, strValue);
            if (strValue == null) {
                addPart(jcrPropPath, value, resolver);
            }
        }

        private void setProperty(Path propPath, QValue[] values) throws RepositoryException {
            NamePathResolver resolver = getNamePathResolver(sessionInfo);
            String jcrPropPath = resolver.getJCRPath(propPath);
            clearPreviousSetProperty(jcrPropPath);

            StringBuffer strVal = new StringBuffer("[");
            for (int i = 0; i < values.length; i++) {
                String str = getJsonString(values[i]);
                if (str == null) {
                    addPart(jcrPropPath, values[i], resolver);
                } else {
                    String delim = (i == 0) ? "" : ",";
                    strVal.append(delim).append(str);
                }
            }
            strVal.append("]");
            appendDiff(SYMBOL_SET_PROPERTY, jcrPropPath, strVal.toString());
        }

        private void clearPreviousSetProperty(String jcrPropPath) {
            String key = SYMBOL_SET_PROPERTY + jcrPropPath + " : ";
            // make sure that multiple calls to setProperty for a given path
            // are only reflected once in the multipart, otherwise this will
            // cause consistency problems as the various calls cannot be separated
            // (missing unique identifier for the parts).
            for (Iterator it = diff.iterator(); it.hasNext();) {
                String entry = it.next().toString();
                if (entry.startsWith(key)) {
                    it.remove();
                    removeParts(jcrPropPath);
                    return;
                }
            }
        }

        /**
         *
         * @param paramName
         * @param value
         */
        private void addPart(String paramName, String value) {
            parts.add(new StringPart(paramName, value, DEFAULT_CHARSET));
        }

        /**
         *
         * @param paramName
         * @param value
         * @param resolver
         * @throws RepositoryException
         */
        private void addPart(String paramName, QValue value, NamePathResolver resolver) throws RepositoryException {
            Part part;
            switch (value.getType()) {
                case PropertyType.BINARY:
                    part = new FilePart(paramName, new BinaryPartSource(value));
                    break;
                case PropertyType.NAME:
                    part = new StringPart(paramName, resolver.getJCRName(value.getName()), DEFAULT_CHARSET);
                    break;
                case PropertyType.PATH:
                    part = new StringPart(paramName, resolver.getJCRPath(value.getPath()), DEFAULT_CHARSET);
                    break;
                default:
                    part = new StringPart(paramName, value.getString(), DEFAULT_CHARSET);
            }
            String ctype = JcrValueType.contentTypeFromType(value.getType());
            ((PartBase) part).setContentType(ctype);

            parts.add(part);
        }

        private void removeParts(String paramName) {
            for (Iterator it = parts.iterator(); it.hasNext();) {
                Part part = (Part) it.next();
                if (part.getName().equals(paramName)) {
                    it.remove();
                }
            }
        }

        private String getJsonKey(String str) {
            return JsonUtil.getJsonString(str) + ":";
        }

        private String getJsonString(QValue value) throws RepositoryException {
            String str;
            switch (value.getType()) {
                case PropertyType.STRING:
                    str = JsonUtil.getJsonString(value.getString());
                    break;
                case PropertyType.BOOLEAN:
                case PropertyType.LONG:
                    str = value.getString();
                    break;
                case PropertyType.DOUBLE:
                    str = value.getString();
                    if (str.indexOf('.') == -1) {
                        str += ".0";
                    }
                    break;
                default:
                    // JSON cannot specifically handle this property type...
                    str = null;
            }
            return str;
        }

        private Path calcRemovePath(Path removedNodePath) throws RepositoryException {
            removed.put(removedNodePath, removedNodePath);
            Name name = removedNodePath.getNameElement().getName();
            int index = removedNodePath.getNameElement().getNormalizedIndex();
            if (index > Path.INDEX_DEFAULT) {
                Path.Element[] elems = removedNodePath.getElements();
                PathBuilder pb = new PathBuilder();
                for (int i = 0; i <= elems.length - 2; i++) {
                    pb.addLast(elems[i]);
                }
                Path parent = pb.getPath();
                while (index > Path.INDEX_UNDEFINED) {
                    Path siblingP = getPathFactory().create(parent, name, --index, true);
                    if (removed.containsKey(siblingP)) {
                        // as the previous sibling has been remove -> the same index
                        // must be used to remove the node at removedNodePath.
                        siblingP = (Path) removed.get(siblingP);
                        removed.put(removedNodePath, siblingP);
                        return siblingP;
                    }
                }
            }
            // first of siblings or no sibling at all
            return removedNodePath;
        }
    }
}<|MERGE_RESOLUTION|>--- conflicted
+++ resolved
@@ -382,15 +382,10 @@
     }
 
     private static void addIfHeader(SessionInfo sInfo, HttpMethod method) {
-        try {
-            String[] locktokens = sInfo.getLockTokens();
-            if (locktokens != null && locktokens.length > 0) {
-                IfHeader ifH = new IfHeader(locktokens);
-                method.setRequestHeader(ifH.getHeaderName(), ifH.getHeaderValue());
-            }
-        } catch (RepositoryException e) {
-            // should never get here
-            log.error("Unable to retrieve lock tokens: omitted from request header.");
+        String[] locktokens = sInfo.getLockTokens();
+        if (locktokens != null && locktokens.length > 0) {
+            IfHeader ifH = new IfHeader(locktokens);
+            method.setRequestHeader(ifH.getHeaderName(), ifH.getHeaderValue());
         }
     }
 
@@ -596,20 +591,6 @@
                 vs[i] = getQValueFactory(sessionInfo).create(mixinNodeTypeNames[i]);
             }
             addProperty(nodeId, NameConstants.JCR_MIXINTYPES, vs);
-<<<<<<< HEAD
-        }
-
-        /**
-         * @inheritDoc
-         */
-        public void setPrimaryType(NodeId nodeId, Name primaryNodeTypeName) throws RepositoryException {
-            assertMethod();
-
-            NamePathResolver resolver = getNamePathResolver(sessionInfo);
-            QValue v = getQValueFactory(sessionInfo).create(primaryNodeTypeName);
-            addProperty(nodeId, NameConstants.JCR_PRIMARYTYPE, v);
-=======
->>>>>>> cdc4c72d
         }
 
         /**
